--- conflicted
+++ resolved
@@ -27,13 +27,10 @@
 
         this.callback    = {};
         this.utxo = [];
-<<<<<<< HEAD
-=======
 
         this.app.connection.on('saito-create-nft-render-request', () => {
             this.render();
         });
->>>>>>> fc39788f
 
     }
 
@@ -78,36 +75,6 @@
             true
         );
 
-<<<<<<< HEAD
-        document.querySelector('.data-nft-toggle').onclick = (e) => {
-            if (this.editing_mode === "image") {
-                let obj = this.createObject();
-                if (!obj.data) { obj.data = {}; }
-                e.target.style.opacity = "0.3";
-                document.querySelector(".textarea-container").innerHTML = `<textarea class="data-nft-textarea">${JSON.stringify(obj, null, 2)}</textarea>`;
-            } else {
-                alert("Please reload to return to image editor...");
-            }
-        }
-
-        document.querySelector('#nfts-fee').onchange = async (e) => {
-            nft_self.nft.fee = e.target.value;      
-            let change = BigInt(nft_self.nft.amt) - BigInt(nft_self.nft.deposit) - BigInt(nft_self.nft.fee);
-            document.querySelector('#nfts-change').value = change.toString();
-        }
-
-        document.querySelector('#nfts-deposit').onchange = async (e) => {
-            nft_self.nft.deposit = e.target.value;      
-            let change = BigInt(nft_self.nft.amt) - BigInt(nft_self.nft.deposit) - BigInt(nft_self.nft.fee);
-            document.querySelector('#nfts-change').value = change.toString();
-        }
-
-        document.querySelector('#nfts-change').onchange = async (e) => {
-            nft_self.nft.change = e.target.value;      
-            let change = BigInt(nft_self.nft.amt) - BigInt(nft_self.nft.deposit) - BigInt(nft_self.nft.fee);
-            document.querySelector('#nfts-change').value = change.toString();
-        }
-=======
         // document.querySelector('.data-nft-toggle').onclick = (e) => {
         //     if (this.editing_mode === "image") {
         //         let obj = this.createObject();
@@ -162,24 +129,12 @@
 
         //     document.querySelector('#nfts-change').value = change;
         // }
->>>>>>> fc39788f
 
         document.querySelector('#create_nft').onclick = async (e) => {
             let obj = this.createObject();
           
             if (this.editing_mode === "image") {
             
-<<<<<<< HEAD
-                alert("NFT: " + JSON.stringify(obj));
-            
-            } else {
-                
-                let ta = document.querySelector(".data-nft-textarea");
-                let obj2 = JSON.parse(ta.value);
-                
-                alert("NFT2: " + JSON.stringify(obj2));
-                
-=======
                 //alert("NFT: " + JSON.stringify(obj));
             
             } else {
@@ -187,21 +142,14 @@
                 let ta = document.querySelector(".data-nft-textarea");
                 let obj2 = JSON.parse(ta.value);
                         
->>>>>>> fc39788f
                 for (let key in obj2) {
                     if (key != id) {
                       obj.key = obj2.key
                     }
                 }
-<<<<<<< HEAD
-
-                alert("NFT3: " + JSON.stringify(obj));
+
             }
-=======
-
-            }
-
->>>>>>> fc39788f
+
 
 
             let amount = BigInt(nft_self.nft.amt); // already in nolam
