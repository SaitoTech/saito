--- conflicted
+++ resolved
@@ -1,11 +1,7 @@
 module.exports = (app, mod) => {
 
   let html = `
-<<<<<<< HEAD
-      <div class="container">
-=======
       <div class="container create-nft-container">
->>>>>>> fc39788f
 
             <div class="utxo-slips">
         <div class="instructions">
@@ -25,9 +21,6 @@
                             <p class="positive">Balance</p>
                         </div>
                     </div>
-<<<<<<< HEAD
-        <div class="options"><div class="data-nft-toggle">switch to json</div></div>
-=======
                 
                 <!--
                 <div class="options">
@@ -35,7 +28,6 @@
                 </div>
                 -->
                 
->>>>>>> fc39788f
                 </div>
                 <div class="nft-creator nft-inactive">
                   <div class="inputs">
